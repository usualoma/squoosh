--- conflicted
+++ resolved
@@ -38,11 +38,8 @@
 
 import { decodeImage } from '../../codecs/decoders';
 import { cleanMerge, cleanSet } from '../../lib/clean-modify';
-<<<<<<< HEAD
 import { EncoderWorker, CancellationError } from '../../codecs/codec-worker';
-=======
 import Intro from '../intro';
->>>>>>> d2f60bae
 
 type Orientation = 'horizontal' | 'vertical';
 
